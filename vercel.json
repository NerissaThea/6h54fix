--- conflicted
+++ resolved
@@ -1,5 +1,4 @@
 {
-<<<<<<< HEAD
     "version": 2,
     "builds": [
       {
@@ -13,17 +12,3 @@
     ]
   }
   
-=======
-  "version": 2,
-  "builds": [
-    {
-      "src": "api/main.py",
-      "use": "@vercel/python"
-    },
-    {
-      "src": "package.json",
-      "use": "@vercel/next"
-    }
-  ]
-}
->>>>>>> 23bdfc8d
